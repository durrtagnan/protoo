{
  "name": "protoo-server",
  "version": "4.0.4",
  "description": "protoo Node.js server module",
  "author": "Iñaki Baz Castillo <ibc@aliax.net>",
  "homepage": "https://protoo.versatica.com",
  "license": "MIT",
  "repository": {
    "type": "git",
    "url": "https://github.com/ibc/protoo.git"
  },
  "main": "lib/index.js",
  "keywords": [
    "nodejs",
    "websocket"
  ],
  "engines": {
    "node": ">=8.0.0"
  },
  "scripts": {
    "lint": "eslint -c .eslintrc.js lib"
  },
  "dependencies": {
    "debug": "^4.1.1",
<<<<<<< HEAD
    "websocket": "^1.0.33"
=======
    "websocket": "^1.0.31"
>>>>>>> 27b802fb
  },
  "devDependencies": {
    "eslint": "^5.16.0"
  }
}<|MERGE_RESOLUTION|>--- conflicted
+++ resolved
@@ -22,11 +22,7 @@
   },
   "dependencies": {
     "debug": "^4.1.1",
-<<<<<<< HEAD
     "websocket": "^1.0.33"
-=======
-    "websocket": "^1.0.31"
->>>>>>> 27b802fb
   },
   "devDependencies": {
     "eslint": "^5.16.0"
