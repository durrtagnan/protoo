--- conflicted
+++ resolved
@@ -30,10 +30,6 @@
     "eslint": "^5.16.0"
   },
   "optionalDependencies": {
-<<<<<<< HEAD
     "websocket": "^1.0.33"
-=======
-    "websocket": "^1.0.31"
->>>>>>> 27b802fb
   }
 }